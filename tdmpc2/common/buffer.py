--- conflicted
+++ resolved
@@ -78,11 +78,7 @@
 		obs = td['obs']
 		action = td['action'][1:]
 		reward = td['reward'][1:].unsqueeze(-1)
-<<<<<<< HEAD
-		terminated = td['terminated'][1:].unsqueeze(-1)
-=======
 		terminated = td['terminated'][-1].unsqueeze(-1)
->>>>>>> fabf01a5
 		task = td['task'][0] if 'task' in td.keys() else None
 		return self._to_device(obs, action, reward, terminated, task)
 
