import torch
import torch.nn.functional as F

from common import math
from common.scale import RunningScale
from common.world_model import WorldModel
from common.layers import api_model_conversion
from tensordict import TensorDict


class TDMPC2(torch.nn.Module):
	"""
	TD-MPC2 agent. Implements training + inference.
	Can be used for both single-task and multi-task experiments,
	and supports both state and pixel observations.
	"""

	def __init__(self, cfg):
		super().__init__()
		self.cfg = cfg
		self.device = torch.device('cuda:0')
		self.model = WorldModel(cfg).to(self.device)
		self.optim = torch.optim.Adam([
			{'params': self.model._encoder.parameters(), 'lr': self.cfg.lr*self.cfg.enc_lr_scale},
			{'params': self.model._dynamics.parameters()},
			{'params': self.model._reward.parameters()},
			{'params': self.model._terminated.parameters()},
			{'params': self.model._Qs.parameters()},
			{'params': self.model._task_emb.parameters() if self.cfg.multitask else []
			 }
		], lr=self.cfg.lr, capturable=True)
		self.pi_optim = torch.optim.Adam(self.model._pi.parameters(), lr=self.cfg.lr, eps=1e-5, capturable=True)
		self.model.eval()
		self.scale = RunningScale(cfg)
		self.cfg.iterations += 2*int(cfg.action_dim >= 20) # Heuristic for large action spaces
		self.discount = torch.tensor(
			[self._get_discount(ep_len) for ep_len in cfg.episode_lengths], device='cuda:0'
		) if self.cfg.multitask else self._get_discount(cfg.episode_length)
		self._prev_mean = torch.nn.Buffer(torch.zeros(self.cfg.horizon, self.cfg.action_dim, device=self.device))
		if cfg.compile:
			print('Compiling update function with torch.compile...')
			self._update = torch.compile(self._update, mode="reduce-overhead")

	@property
	def plan(self):
		_plan_val = getattr(self, "_plan_val", None)
		if _plan_val is not None:
			return _plan_val
		if self.cfg.compile:
			plan = torch.compile(self._plan, mode="reduce-overhead")
		else:
			plan = self._plan
		self._plan_val = plan
		return self._plan_val

	def _get_discount(self, episode_length):
		"""
		Returns discount factor for a given episode length.
		Simple heuristic that scales discount linearly with episode length.
		Default values should work well for most tasks, but can be changed as needed.

		Args:
			episode_length (int): Length of the episode. Assumes episodes are of fixed length.

		Returns:
			float: Discount factor for the task.
		"""
		frac = episode_length/self.cfg.discount_denom
		return min(max((frac-1)/(frac), self.cfg.discount_min), self.cfg.discount_max)

	def save(self, fp):
		"""
		Save state dict of the agent to filepath.

		Args:
			fp (str): Filepath to save state dict to.
		"""
		torch.save({"model": self.model.state_dict()}, fp)

	def load(self, fp):
		"""
		Load a saved state dict from filepath (or dictionary) into current agent.

		Args:
			fp (str or dict): Filepath or state dict to load.
		"""
		if isinstance(fp, dict):
			state_dict = fp
		else:
			state_dict = torch.load(fp, map_location=torch.get_default_device(), weights_only=False)
		state_dict = state_dict["model"] if "model" in state_dict else state_dict
		state_dict = api_model_conversion(self.model.state_dict(), state_dict)
		self.model.load_state_dict(state_dict)
		return

	@torch.no_grad()
	def act(self, obs, t0=False, eval_mode=False, task=None):
		"""
		Select an action by planning in the latent space of the world model.

		Args:
			obs (torch.Tensor): Observation from the environment.
			t0 (bool): Whether this is the first observation in the episode.
			eval_mode (bool): Whether to use the mean of the action distribution.
			task (int): Task index (only used for multi-task experiments).

		Returns:
			torch.Tensor: Action to take in the environment.
		"""
		obs = obs.to(self.device, non_blocking=True).unsqueeze(0)
		if task is not None:
			task = torch.tensor([task], device=self.device)
		if self.cfg.mpc:
			return self.plan(obs, t0=t0, eval_mode=eval_mode, task=task).cpu()
		z = self.model.encode(obs, task)
		action, info = self.model.pi(z, task)
		if eval_mode:
			action = info["mean"]
		return action[0].cpu()

	@torch.no_grad()
	def _estimate_value(self, z, actions, task):
		"""Estimate value of a trajectory starting at latent state z and executing given actions."""
		G, discount = 0, 1
		terminated = torch.zeros(self.cfg.num_samples, 1, dtype=torch.float32, device=z.device)
		for t in range(self.cfg.horizon):
			reward = math.two_hot_inv(self.model.reward(z, actions[t], task), self.cfg)
			z = self.model.next(z, actions[t], task)
<<<<<<< HEAD
			G += discount * (1-terminated) * reward
			discount *= self.discount[torch.tensor(task)] if self.cfg.multitask else self.discount
			terminated = torch.clip_(terminated + (self.model.terminated(z, task) > 0.5).float(), max=1.)
		return G + discount * (1-terminated) * self.model.Q(z, self.model.pi(z, task)[1], task, return_type='avg')
=======
			G = G + discount * reward
			discount_update = self.discount[torch.tensor(task)] if self.cfg.multitask else self.discount
			discount = discount * discount_update
		action, _ = self.model.pi(z, task)
		return G + discount * self.model.Q(z, action, task, return_type='avg')
>>>>>>> 0a914570

	@torch.no_grad()
	def _plan(self, obs, t0=False, eval_mode=False, task=None):
		"""
		Plan a sequence of actions using the learned world model.

		Args:
			z (torch.Tensor): Latent state from which to plan.
			t0 (bool): Whether this is the first observation in the episode.
			eval_mode (bool): Whether to use the mean of the action distribution.
			task (Torch.Tensor): Task index (only used for multi-task experiments).

		Returns:
			torch.Tensor: Action to take in the environment.
		"""
		# Sample policy trajectories
		z = self.model.encode(obs, task)
		if self.cfg.num_pi_trajs > 0:
			pi_actions = torch.empty(self.cfg.horizon, self.cfg.num_pi_trajs, self.cfg.action_dim, device=self.device)
			_z = z.repeat(self.cfg.num_pi_trajs, 1)
			for t in range(self.cfg.horizon-1):
				pi_actions[t], _ = self.model.pi(_z, task)
				_z = self.model.next(_z, pi_actions[t], task)
			pi_actions[-1], _ = self.model.pi(_z, task)

		# Initialize state and parameters
		z = z.repeat(self.cfg.num_samples, 1)
		mean = torch.zeros(self.cfg.horizon, self.cfg.action_dim, device=self.device)
		std = torch.full((self.cfg.horizon, self.cfg.action_dim), self.cfg.max_std, dtype=torch.float, device=self.device)
		if not t0:
			mean[:-1] = self._prev_mean[1:]
		actions = torch.empty(self.cfg.horizon, self.cfg.num_samples, self.cfg.action_dim, device=self.device)
		if self.cfg.num_pi_trajs > 0:
			actions[:, :self.cfg.num_pi_trajs] = pi_actions

		# Iterate MPPI
		for _ in range(self.cfg.iterations):

			# Sample actions
			r = torch.randn(self.cfg.horizon, self.cfg.num_samples-self.cfg.num_pi_trajs, self.cfg.action_dim, device=std.device)
			actions_sample = mean.unsqueeze(1) + std.unsqueeze(1) * r
			actions_sample = actions_sample.clamp(-1, 1)
			actions[:, self.cfg.num_pi_trajs:] = actions_sample
			if self.cfg.multitask:
				actions = actions * self.model._action_masks[task]

			# Compute elite actions
			value = self._estimate_value(z, actions, task).nan_to_num(0)
			elite_idxs = torch.topk(value.squeeze(1), self.cfg.num_elites, dim=0).indices
			elite_value, elite_actions = value[elite_idxs], actions[:, elite_idxs]

			# Update parameters
			max_value = elite_value.max(0).values
			score = torch.exp(self.cfg.temperature*(elite_value - max_value))
			score = score / score.sum(0)
			mean = (score.unsqueeze(0) * elite_actions).sum(dim=1) / (score.sum(0) + 1e-9)
			std = ((score.unsqueeze(0) * (elite_actions - mean.unsqueeze(1)) ** 2).sum(dim=1) / (score.sum(0) + 1e-9)).sqrt()
			std = std.clamp(self.cfg.min_std, self.cfg.max_std)
			if self.cfg.multitask:
				mean = mean * self.model._action_masks[task]
				std = std * self.model._action_masks[task]

		# Select action
		rand_idx = math.gumbel_softmax_sample(score.squeeze(1))  # gumbel_softmax_sample is compatible with cuda graphs
		actions = torch.index_select(elite_actions, 1, rand_idx).squeeze(1)
		a, std = actions[0], std[0]
		if not eval_mode:
			a = a + std * torch.randn(self.cfg.action_dim, device=std.device)
		self._prev_mean.copy_(mean)
		return a.clamp(-1, 1)

	def update_pi(self, zs, task):
		"""
		Update policy using a sequence of latent states.

		Args:
			zs (torch.Tensor): Sequence of latent states.
			task (torch.Tensor): Task index (only used for multi-task experiments).

		Returns:
			float: Loss of the policy update.
		"""
		action, info = self.model.pi(zs, task)
		qs = self.model.Q(zs, action, task, return_type='avg', detach=True)
		self.scale.update(qs[0])
		qs = self.scale(qs)

		# Loss is a weighted sum of Q-values
		rho = torch.pow(self.cfg.rho, torch.arange(len(qs), device=self.device))
		pi_loss = (-(self.cfg.entropy_coef * info["scaled_entropy"] + qs).mean(dim=(1,2)) * rho).mean()
		pi_loss.backward()
		pi_grad_norm = torch.nn.utils.clip_grad_norm_(self.model._pi.parameters(), self.cfg.grad_clip_norm)
		self.pi_optim.step()
		self.pi_optim.zero_grad(set_to_none=True)

		info = TensorDict({
			"pi_loss": pi_loss,
			"pi_grad_norm": pi_grad_norm,
			"pi_entropy": info["entropy"],
			"pi_scaled_entropy": info["scaled_entropy"],
			"pi_scale": self.scale.value,
		})
		return info

	@torch.no_grad()
	def _td_target(self, next_z, reward, terminated, task):
		"""
		Compute the TD-target from a reward and the observation at the following time step.

		Args:
			next_z (torch.Tensor): Latent state at the following time step.
			reward (torch.Tensor): Reward at the current time step.
			terminated (torch.Tensor): Termination signal at the current time step.
			task (torch.Tensor): Task index (only used for multi-task experiments).

		Returns:
			torch.Tensor: TD-target.
		"""
		action, _ = self.model.pi(next_z, task)
		discount = self.discount[task].unsqueeze(-1) if self.cfg.multitask else self.discount
<<<<<<< HEAD
		return reward + discount * (1-terminated) * self.model.Q(next_z, pi, task, return_type='min', target=True)

	def update(self, buffer):
		"""
		Main update function. Corresponds to one iteration of model learning.
		
		Args:
			buffer (common.buffer.Buffer): Replay buffer.
		
		Returns:
			dict: Dictionary of training statistics.
		"""
		obs, action, reward, terminated, task = buffer.sample()
		
=======
		return reward + discount * self.model.Q(next_z, action, task, return_type='min', target=True)

	def _update(self, obs, action, reward, task=None):
>>>>>>> 0a914570
		# Compute targets
		with torch.no_grad():
			next_z = self.model.encode(obs[1:], task)
			td_targets = self._td_target(next_z, reward, terminated, task)

		# Prepare for update
		self.model.train()

		# Latent rollout
		zs = torch.empty(self.cfg.horizon+1, self.cfg.batch_size, self.cfg.latent_dim, device=self.device)
		z = self.model.encode(obs[0], task)
		zs[0] = z
		consistency_loss = 0
		for t, (_action, _next_z) in enumerate(zip(action.unbind(0), next_z.unbind(0))):
			z = self.model.next(z, _action, task)
			consistency_loss = consistency_loss + F.mse_loss(z, _next_z) * self.cfg.rho**t
			zs[t+1] = z

		# Predictions
		_zs = zs[:-1]
		qs = self.model.Q(_zs, action, task, return_type='all')
		reward_preds = self.model.reward(_zs, action, task)
<<<<<<< HEAD
		terminated_pred = self.model.terminated(zs[-1], task)

		# Compute losses
		reward_loss, value_loss = 0, 0
		for t in range(self.cfg.horizon):
			reward_loss += math.soft_ce(reward_preds[t], reward[t], self.cfg).mean() * self.cfg.rho**t
			for q in range(self.cfg.num_q):
				value_loss += math.soft_ce(qs[q][t], td_targets[t], self.cfg).mean() * self.cfg.rho**t
		terminated_loss = F.binary_cross_entropy(terminated_pred, terminated)
		consistency_loss *= (1/self.cfg.horizon)
		reward_loss *= (1/self.cfg.horizon)
		value_loss *= (1/(self.cfg.horizon * self.cfg.num_q))
=======

		# Compute losses
		reward_loss, value_loss = 0, 0
		for t, (rew_pred_unbind, rew_unbind, td_targets_unbind, qs_unbind) in enumerate(zip(reward_preds.unbind(0), reward.unbind(0), td_targets.unbind(0), qs.unbind(1))):
			reward_loss = reward_loss + math.soft_ce(rew_pred_unbind, rew_unbind, self.cfg).mean() * self.cfg.rho**t
			for _, qs_unbind_unbind in enumerate(qs_unbind.unbind(0)):
				value_loss = value_loss + math.soft_ce(qs_unbind_unbind, td_targets_unbind, self.cfg).mean() * self.cfg.rho**t

		consistency_loss = consistency_loss / self.cfg.horizon
		reward_loss = reward_loss / self.cfg.horizon
		value_loss = value_loss / (self.cfg.horizon * self.cfg.num_q)
>>>>>>> 0a914570
		total_loss = (
			self.cfg.consistency_coef * consistency_loss +
			self.cfg.reward_coef * reward_loss +
			self.cfg.terminated_coef * terminated_loss +
			self.cfg.value_coef * value_loss
		)

		# Update model
		total_loss.backward()
		grad_norm = torch.nn.utils.clip_grad_norm_(self.model.parameters(), self.cfg.grad_clip_norm)
		self.optim.step()
		self.optim.zero_grad(set_to_none=True)

		# Update policy
		pi_info = self.update_pi(zs.detach(), task)

		# Update target Q-functions
		self.model.soft_update_target_Q()

		# Return training statistics
		self.model.eval()
<<<<<<< HEAD
		return {
			"consistency_loss": float(consistency_loss.mean().item()),
			"reward_loss": float(reward_loss.mean().item()),
			"terminated_loss": float(terminated_loss.mean().item()),
			"value_loss": float(value_loss.mean().item()),
			"pi_loss": pi_loss,
			"total_loss": float(total_loss.mean().item()),
			"grad_norm": float(grad_norm),
			"pi_scale": float(self.scale.value),
		}
=======
		info = TensorDict({
			"consistency_loss": consistency_loss,
			"reward_loss": reward_loss,
			"value_loss": value_loss,
			"total_loss": total_loss,
			"grad_norm": grad_norm,
		})
		info.update(pi_info)
		return info.detach().mean()

	def update(self, buffer):
		"""
		Main update function. Corresponds to one iteration of model learning.

		Args:
			buffer (common.buffer.Buffer): Replay buffer.

		Returns:
			dict: Dictionary of training statistics.
		"""
		obs, action, reward, task = buffer.sample()
		kwargs = {}
		if task is not None:
			kwargs["task"] = task
		torch.compiler.cudagraph_mark_step_begin()
		return self._update(obs, action, reward, **kwargs)
>>>>>>> 0a914570
<|MERGE_RESOLUTION|>--- conflicted
+++ resolved
@@ -126,18 +126,13 @@
 		for t in range(self.cfg.horizon):
 			reward = math.two_hot_inv(self.model.reward(z, actions[t], task), self.cfg)
 			z = self.model.next(z, actions[t], task)
-<<<<<<< HEAD
-			G += discount * (1-terminated) * reward
-			discount *= self.discount[torch.tensor(task)] if self.cfg.multitask else self.discount
-			terminated = torch.clip_(terminated + (self.model.terminated(z, task) > 0.5).float(), max=1.)
-		return G + discount * (1-terminated) * self.model.Q(z, self.model.pi(z, task)[1], task, return_type='avg')
-=======
-			G = G + discount * reward
+
+			G = G + discount * (1-terminated) * reward
 			discount_update = self.discount[torch.tensor(task)] if self.cfg.multitask else self.discount
 			discount = discount * discount_update
+			terminated = torch.clip(terminated + (self.model.terminated(z, task) > 0.5).float(), max=1.)
 		action, _ = self.model.pi(z, task)
-		return G + discount * self.model.Q(z, action, task, return_type='avg')
->>>>>>> 0a914570
+		return G + discount * (1-terminated) * self.model.Q(z, action, task, return_type='avg')
 
 	@torch.no_grad()
 	def _plan(self, obs, t0=False, eval_mode=False, task=None):
@@ -258,26 +253,9 @@
 		"""
 		action, _ = self.model.pi(next_z, task)
 		discount = self.discount[task].unsqueeze(-1) if self.cfg.multitask else self.discount
-<<<<<<< HEAD
-		return reward + discount * (1-terminated) * self.model.Q(next_z, pi, task, return_type='min', target=True)
-
-	def update(self, buffer):
-		"""
-		Main update function. Corresponds to one iteration of model learning.
-		
-		Args:
-			buffer (common.buffer.Buffer): Replay buffer.
-		
-		Returns:
-			dict: Dictionary of training statistics.
-		"""
-		obs, action, reward, terminated, task = buffer.sample()
-		
-=======
-		return reward + discount * self.model.Q(next_z, action, task, return_type='min', target=True)
-
-	def _update(self, obs, action, reward, task=None):
->>>>>>> 0a914570
+		return reward + discount * (1-terminated) * self.model.Q(next_z, action, task, return_type='min', target=True)
+
+	def _update(self, obs, action, reward, terminated, task=None):
 		# Compute targets
 		with torch.no_grad():
 			next_z = self.model.encode(obs[1:], task)
@@ -300,20 +278,7 @@
 		_zs = zs[:-1]
 		qs = self.model.Q(_zs, action, task, return_type='all')
 		reward_preds = self.model.reward(_zs, action, task)
-<<<<<<< HEAD
 		terminated_pred = self.model.terminated(zs[-1], task)
-
-		# Compute losses
-		reward_loss, value_loss = 0, 0
-		for t in range(self.cfg.horizon):
-			reward_loss += math.soft_ce(reward_preds[t], reward[t], self.cfg).mean() * self.cfg.rho**t
-			for q in range(self.cfg.num_q):
-				value_loss += math.soft_ce(qs[q][t], td_targets[t], self.cfg).mean() * self.cfg.rho**t
-		terminated_loss = F.binary_cross_entropy(terminated_pred, terminated)
-		consistency_loss *= (1/self.cfg.horizon)
-		reward_loss *= (1/self.cfg.horizon)
-		value_loss *= (1/(self.cfg.horizon * self.cfg.num_q))
-=======
 
 		# Compute losses
 		reward_loss, value_loss = 0, 0
@@ -324,8 +289,8 @@
 
 		consistency_loss = consistency_loss / self.cfg.horizon
 		reward_loss = reward_loss / self.cfg.horizon
+		terminated_loss = F.binary_cross_entropy(terminated_pred, terminated[-1])
 		value_loss = value_loss / (self.cfg.horizon * self.cfg.num_q)
->>>>>>> 0a914570
 		total_loss = (
 			self.cfg.consistency_coef * consistency_loss +
 			self.cfg.reward_coef * reward_loss +
@@ -347,18 +312,6 @@
 
 		# Return training statistics
 		self.model.eval()
-<<<<<<< HEAD
-		return {
-			"consistency_loss": float(consistency_loss.mean().item()),
-			"reward_loss": float(reward_loss.mean().item()),
-			"terminated_loss": float(terminated_loss.mean().item()),
-			"value_loss": float(value_loss.mean().item()),
-			"pi_loss": pi_loss,
-			"total_loss": float(total_loss.mean().item()),
-			"grad_norm": float(grad_norm),
-			"pi_scale": float(self.scale.value),
-		}
-=======
 		info = TensorDict({
 			"consistency_loss": consistency_loss,
 			"reward_loss": reward_loss,
@@ -379,10 +332,9 @@
 		Returns:
 			dict: Dictionary of training statistics.
 		"""
-		obs, action, reward, task = buffer.sample()
+		obs, action, reward, terminated, task = buffer.sample()
 		kwargs = {}
 		if task is not None:
 			kwargs["task"] = task
 		torch.compiler.cudagraph_mark_step_begin()
-		return self._update(obs, action, reward, **kwargs)
->>>>>>> 0a914570
+		return self._update(obs, action, reward, terminated, **kwargs)